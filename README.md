# CITAM

Covid-19 Indoor Transmission Agent-based Modeling platform.

CITAM works by creating a "virtual" facility analagous to the real facility
of interest. Therefore, the primary requirement is to have a map of each floor of each facility in SVG format for ingestion. Another requirement is to have metadata available for each space in each floorplan in a CSV file. The example folder contains some example SVG and CSV files for your review. For a list of supported metadata information, please visit the input requirements section of the documentation.

Please note that no actual tracking of visitors, employees or
other people take place. CITAM actually provides an alternative to that
approach by allowing a simulation to be used to understand the implications of
various mitigation policies. At its core, CITAM is an agent-based
modeling platform. However, CITAM implements special features that make it
possible to mimic daily activities in various indoor environments.

The code is divided into multiple components:
+ **Engine**: the core simulation engine to manage facilities and run simulations
+ **CLI**: The Command-Line Interface is currently the primary way of interacting with CITAM.
+ **API** and **Dahboard**: These two go together but are 2 seperate components. The API is used to process simulation results and serves data locally over http and the dashboard is the frontend component to visualize and analyze results.

### Pre-requisites
* Python 3.x
* [NodeJS](https://nodejs.org/en/download/) (to use the dashboard)

You may already have Python and NodeJS installed. Check their version to make sure all pre-requisites are satisfied:

```shell script
$ python --version    # must be 3.x
$ node --version      # should be 12 or above
$ npm --version       # should be 6 or above
```

## To Install

> Consider creating a new [virtual environment](https://docs.python.org/3/library/venv.html) to install and run CITAM.

### From GitHub

`$ git clone https://github.com/corning-incorporated/citam.git`

> For the latest usable version, please change directory to the citam directory and checkout the "alpha" branch as follows:

```
$ cd citam
$ git checkout alpha
```

After successful cloning, install CITAM as follows:

  `$ pip install -e .`

   With the engine and CLI installed, you are ready to run simulations. To check that the installation was successful please run:

   `$ citam -h`

 > Note: In case matplotlib gives an error, please try uninstalling and reinstalling as follow:
```
   $ pip uninstall matplotlib  # uninstall the package

   $ pip install matplotlib   # reinstall it
```
   For details on how to add your facilities and run simulations, go to the [getting started](#getting-started) section and consult the documentation.

### Using Anaconda

   Coming soon

### Using PIP

   Coming soon

## Getting Started


### How to Add Facilities

Currently, the primary way to use CITAM is through the CLI. To get a list of commands, do:

  `$citam --help`

Before running a simulation, at least one facility must be added. Each facility
will have a name and ingested floorplan data on a per-floor basis. To add a new
facility follow the following steps for each floor.

> Verbose option is available for all `citam` commands with option `-v`. Log level degug infomration can be obtained with stacking option `-v -v`

**1. Ingest Floor Data**

Before you can ingest a floorplan, you need a map file in SVG format and a CSV
file describing each space. For example such files, go to the examples directory.
Assuming you have those 2 files available, use the following command to ingest your floorplan data:

  `$citam engine ingest foo_facility foo_floor --csv examples/basic_example/TF1.csv --map examples/basic_example/TF1.svg`

During the ingestion process, CITAM will attempt to add doors to spaces that do not have any and
remove walls that are between hallways.


**2. Validate Ingested Data**

 You can export the ingested floorplan as an SVG file for visualization as follow:

  `$citam engine export-floorplan foo_facility foo_floor -o foo_ouput.svg`

This will export the ingested floorplan in SVG format saved as OUTPUT_FILE.
Use your favorite SVG viewer to open it (most web browsers can show SVG files).
If you don't have a dedicated SVG viewer/editor installed, we recommend installing
the free and open-source INKSCAPE software in case you need to update the ingested floorplan.

If you notice errors in the ingested floorplan, please correct them using your
favorite SVG editor and then use the following command to update. (e.g. foo_edited.svg is edited svg file)

   `$citam engine update-floorplan foo_facility foo_floor --map foo_edited.svg`

**3. Build Navigation Network**

Once a floorplan has been ingested, the next step is to generate the Navigation
Network (navnet) using the following command.

   `$citam engine build-navnet foo_facility foo_floor`

**4. Validate Navigation Network**

The network can also be exported as an SVG file to be visualized and updated manually.
To export as an SVG file, run the following command:

   `$citam engine export-navnet foo_facility foo_floor -o foo_navnet_output.svg`

The svg file can then be visualized using any SVG viewer.

This process can be repeated for as many facilities as needed. But it is only done once for each facility.


### How to Run Simulations

Assuming at least one facility was successfully added and validated, any number
of simulations can be run on that facility using the following command where INPUT_FILE
is a JSON input file:

Example input files can be found in the citam/examples directory. It is recommended to create seperate folders for each simulation with their own input file.
To run a simulation copy `example_sim_inputs.json` file to a new directory. Change directory to this new folder and execute:

   `$citam engine run example_sim_inputs.json`



### How to Visualize Results

Dashboard provides contact details and visual representation of all simulations that were part of previous steps.
Dashboard can be accessed at [http://localhost:8081](http://localhost:8081).

You can check all simulation runs along with floor level information in tabular format on the first
page. By clicking on `View Details`; you would be taken to details page with following informations listed:

 - Overall Total Contact Duration
 - Average Number of Contacts Per Agent
 - Average Contact Duration Per Agent
 - Average Number of People Per Agent

 On this page you would find charts for:

 - Per Agent Total Contact and Average Contact Duration scatterplot
 - Total Contact per Agent histogram
 - Average Contact Duration (minutes) histogram
 - Contact heatmap


 You can access interactive visual map of floors and agenet movement by clicking on `Visualization` tab on this page.

## Local Dev Setup

> During javascript development, it is useful to have a live-compiler
      set up, so you can test changes without recompiling the app.
      To run a live-compiler instance, change directory to `citamjs` and run
      `npm run serve`
<<<<<<< HEAD

> Local back-end setup can be run via `citam dash --results .` abs should eb accessible at localhost:8000
=======
      
> Local back-end setup can be run via `citam dash --results .` It should be accessible at localhost:8000
>>>>>>> 2890d13c

## Contributing

## License

CITAM is made available to the public under GPLv3.
<|MERGE_RESOLUTION|>--- conflicted
+++ resolved
@@ -172,13 +172,8 @@
       set up, so you can test changes without recompiling the app.
       To run a live-compiler instance, change directory to `citamjs` and run
       `npm run serve`
-<<<<<<< HEAD
 
-> Local back-end setup can be run via `citam dash --results .` abs should eb accessible at localhost:8000
-=======
-      
 > Local back-end setup can be run via `citam dash --results .` It should be accessible at localhost:8000
->>>>>>> 2890d13c
 
 ## Contributing
 
