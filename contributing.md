# How to Contribute

<<<<<<< HEAD
We welcome contributions of all types and from people of all backgrounds to make CITAM more robust and useful to the community.

* [Code of Conduct](#code-of-conduct)
* [Questions and Problems](#questions-and-problems)
* [Submitting Issues](#submitting-issues)
* [Contributing to the Documentation](#contributing-to-the-documentation)
* [Contributing Code](#contributing-code)
* [Pull Request Guidelines](#pull-request-guidelines)

## Code of Conduct

By submitting your questions, answers, requests, etc. to this repository, you agree to keep it as a civil, open, inclusive and friendly space for people of all skill levels and backgrounds. The full Code of Conduct will be available soon.

## Questions and Problems

If you need help using CITAM or have a general question, please make sure that your question hasn't been answered before by looking at the list of [closed and open issues](https://github.com/corning-incorporated/citam/issues) and if not, describe the problem by [creating a new issue](https://github.com/corning-incorporated/citam/issues/new/choose) .

## Submitting Issues

If you found a bug (or other issues like typo in the documentation) or if you want to request a new feature, please start by reviewing [current issues](https://github.com/corning-incorporated/citam/issues) on the GitHub repository to make sure someone else hasn't already captured the same issue or requested the same feature. If not, please [submit a new issue](https://github.com/corning-incorporated/citam/issues/new/choose) with enough details for other people to reproduce the bug and/or fully understand your feature request.

Huge bonus point, if you can fix the problem or implement the feature yourself and submit a pull request to include your contributions to the CITAM repository! [This document](developers.md) has all you need to get started with contributing code.

## Contributing to the Documentation

If you find a typo in the documentation or have an idea on how to make it better, feel free to [submit a new issue](https://github.com/corning-incorporated/citam/issues/new/choose) or even better, submit a pull request with your changes.

## Contributing Code

We have a separate [developer document](developers.md) with all you need to get started with contributing code.


## Pull Request Guidelines

Please start by following all guidelines in the [developer document](developers.md) and make sure your changes are in a new git branch by doing the following before you start to code where my-fix-branch should be a descriptive name of what you will be working on.

```
git checkout -b my-fix-branch dev
```

Make sure you create appropriate test cases for your fix, you follow all coding rules and you add appropriate entries to the documentation.

Make sure all tests successfully pass locally on your machine. In addition, we recommend using `flake8` and `black` to catch and fix all styling problems. From within the main citam folder, you can run.

```
$pytest
$flake8
$black citam
```

If everything looks good, push your changes to GitHub:

```
$git push origin my-fix-branch
```

You are now ready to create a pull request against the dev branch. Monitor the continuous integration tests to make sure they all pass. If there is any issues, consult the log files and fix them.

Once all tests pass, a reviewer will take a look at your code and suggest any necessary changes. Implement them and push your changes to the "my-fix-branch" to automatically update your pull request.

Once everything looks good, a maintainer will approve the pull request and you are done! Thanks for contributing!
=======
We welcome contributions of all types including new test cases, new features, improved documentation, etc.

During javascript development, it is useful to have a live-compiler
      set up, so you can test changes without recompiling the app.
      To run a live-compiler instance, change directory to `citamjs` and run
      `npm run serve`
>>>>>>> 93fa93d6
<|MERGE_RESOLUTION|>--- conflicted
+++ resolved
@@ -1,6 +1,5 @@
 # How to Contribute
 
-<<<<<<< HEAD
 We welcome contributions of all types and from people of all backgrounds to make CITAM more robust and useful to the community.
 
 * [Code of Conduct](#code-of-conduct)
@@ -12,7 +11,7 @@
 
 ## Code of Conduct
 
-By submitting your questions, answers, requests, etc. to this repository, you agree to keep it as a civil, open, inclusive and friendly space for people of all skill levels and backgrounds. The full Code of Conduct will be available soon.
+In submitting your questions, answers, requests, etc. to this repository, you agree to do so while keeping it as a civil, open, inclusive and friendly space for people of all skill levels and backgrounds. The full Code of Conduct will be available soon.
 
 ## Questions and Problems
 
@@ -35,15 +34,19 @@
 
 ## Pull Request Guidelines
 
-Please start by following all guidelines in the [developer document](developers.md) and make sure your changes are in a new git branch by doing the following before you start to code where my-fix-branch should be a descriptive name of what you will be working on.
+Please start by following all guidelines in the [developer document](developers.md) and make sure your changes are in a new git branch before you start to code. You can create a new branch with the following command where my-fix-branch should be a descriptive name of what you will be working on:
 
 ```
 git checkout -b my-fix-branch dev
 ```
 
-Make sure you create appropriate test cases for your fix, you follow all coding rules and you add appropriate entries to the documentation.
+Please note that each pull request should solve one issue.
 
-Make sure all tests successfully pass locally on your machine. In addition, we recommend using `flake8` and `black` to catch and fix all styling problems. From within the main citam folder, you can run.
+Before you start working, create a new issue describing what you will be working on or comment on an existing issue and let the community know what you will be contributing to avoid duplicate efforts. For major changes, make sure a maintainer is on board with your proposed changes before implementation.
+
+While you work on your fix, make sure you create appropriate test cases, you follow all coding rules and you add appropriate entries to the documentation.
+
+When you are done with your work, make sure all tests successfully pass locally on your machine. In addition, we recommend using `flake8` and `black` to catch and fix all styling problems. From within the main citam folder, you can run.
 
 ```
 $pytest
@@ -57,16 +60,10 @@
 $git push origin my-fix-branch
 ```
 
-You are now ready to create a pull request against the dev branch. Monitor the continuous integration tests to make sure they all pass. If there is any issues, consult the log files and fix them.
+You are now ready to create a pull request against the dev branch. Make sure your title and description are as descriptive as poosible.
+
+After you submit your pull request, monitor the continuous integration tests to make sure they all pass. If there is any issues, consult the log files and fix them.
 
 Once all tests pass, a reviewer will take a look at your code and suggest any necessary changes. Implement them and push your changes to the "my-fix-branch" to automatically update your pull request.
 
-Once everything looks good, a maintainer will approve the pull request and you are done! Thanks for contributing!
-=======
-We welcome contributions of all types including new test cases, new features, improved documentation, etc.
-
-During javascript development, it is useful to have a live-compiler
-      set up, so you can test changes without recompiling the app.
-      To run a live-compiler instance, change directory to `citamjs` and run
-      `npm run serve`
->>>>>>> 93fa93d6
+When everything looks good, a maintainer will approve the pull request and you are done! Thanks for contributing!