--- conflicted
+++ resolved
@@ -81,24 +81,18 @@
     }
   },
   mounted() {
-<<<<<<< HEAD
+
     if (
       this.simId === undefined &&
       this.$store.state.currentSimID === undefined
     ) {
-      // TODO: show message asking the user to pick a simulation first.
+      // show message asking the user to pick a simulation first.
+      alert('Please select the Simulation Run from the overview tab to see the visualization ')
     } else if (
       this.simId !== undefined &&
       this.simId !== this.$store.state.currentSimID
     ) {
       // user selected a new run, let's reset data
-=======
-    if (this.simId === null || this.simId === undefined ) {
-      // show message asking the user to pick a simulation first.
-      alert('Please select the Simulation Run from the overview tab to see the visualization ')
-    } else if (this.simId !== this.$store.state.currentSimID) {
-      // reset data
->>>>>>> 2ed32ac2
       this.gui = null;
       this.mapInstance = null;
       // this.newSimId = true;
