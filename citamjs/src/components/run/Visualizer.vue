--- conflicted
+++ resolved
@@ -13,7 +13,6 @@
 -->
 
 <template>
-<<<<<<< HEAD
   <div id="app" style="position: relative">
     <div class="trjBtn" v-if="showTrjctryBtn">
       <button type="button" class="btn btn-primary" @click="loadTrajectory()">
@@ -27,19 +26,7 @@
     ></div>
     <div id="map" ref="mapRoot"></div>
   </div>
-=======
-    <div id="app" style="position: relative">
-        <div id="error">
-
-            <span v-show="showError">{{ errorMessage }}
-            <button type="button" v-on:click="closeError">
-                <span aria-hidden="true">&times;</span>
-            </button></span>
-        </div>
-        <div id="controls" ref="controls"></div>
-        <div id="map" ref="mapRoot"></div>
-    </div>
->>>>>>> cf6cf891
+
 </template>
 
 <script>
@@ -48,7 +35,6 @@
 import {mapState} from "vuex";
 
 export default {
-<<<<<<< HEAD
   name: "Visualizer",
   props: {
     policyHash: String,
@@ -190,90 +176,7 @@
       } else if (this.$store.state.status === "mapReady") {
         if (this.$store.state.mapData !== null) {
           this.mapInstance.setMapData(this.$store.state.mapData);
-=======
-    name: "Visualizer",
-    props: ["simId"],
-    data() {
-        return {
-            mapInstance: null,
-            animationParams: null,
-            gui: null,
-            // newSimId: false,
-            trajectories: null,
-            nAgents: null,
-            totalSteps: null,
-            isLoadingData: null,
-            showError: false,
-            errorMessage: "",
-        };
-    },
-    computed: mapState(["mapData", "status"]),
-
-    watch: {
-        status(newValue, oldValue) {
-            if (oldValue === "fetchingData" && newValue === "ready") {
-                this.mapInstance.setTrajectoryData(this.$store.state.trajectoryData);
-                this.mapInstance.hideLoader();
-                this.mapInstance.startAnimation();
-            } else if (newValue === "error") {
-                this.mapInstance.showError(this.$store.state.errorMessage);
-                this.mapInstance.hideLoader();
-                this.showError = true;
-                this.errorMessage = this.$store.state.errorMessage;
-            }
-        },
-        mapData() {
-            if (this.$store.state.mapData !== null) {
-                this.mapInstance.setMapData(this.$store.state.mapData);
-                this.mapInstance.setNumberOfAgents(this.$store.state.nAgents);
-                this.mapInstance.setTotalSteps(this.$store.state.totalSteps);
-                this.setMapFloorOptions();
-                this.mapInstance.loader.show();
-                this.mapInstance.loader.mapLoaded();
-                let expectedDuration = this.computeEstimatedLoadTime();
-                if (expectedDuration !== null) {
-                    this.mapInstance.loader.startCountdown(expectedDuration);
-                }
-            }
-        },
-    },
-    beforeDestroy() {
-        if (this.mapInstance !== null) {
-            if (this.$store.state.trajectoryData !== null) {
-                this.$store.commit("setCurrentStep", this.mapInstance.currentStep);
-            }
-            this.mapInstance.destroy();
-            while (this.$refs.controls.hasChildNodes()) {
-                this.$refs.controls.removeChild(this.$refs.controls.firstChild);
-            }
-        }
-        if (this.gui !== null) {
-            this.gui.destroy();
-        }
-    },
-    mounted() {
-        if (
-            (this.simId !== undefined && this.simId !== null) ||
-            (this.$store.state.currentSimID !== undefined &&
-                this.$store.state.currentSimID !== null)
-        ) {
-            if (
-                this.simId !== undefined &&
-                this.simId !== this.$store.state.currentSimID
-            ) {
-                // A new run was selected. Reset map and trajectory data
-                this.gui = null;
-                this.mapInstance = null;
-                this.$store.commit("setMapData", null);
-                this.$store.commit("removeTrajectoryData");
-                this.floor = 0;
-            }
-            this.showSimulationMap();
-        } else {
-            alert(
-                "Please select a run from the Overview tab to see the visualization "
-            );
->>>>>>> cf6cf891
+
         }
     },
 
@@ -378,7 +281,6 @@
                 .step(1)
                 .onChange((value) => mapInstance.setSpeed(value));
 
-<<<<<<< HEAD
     createTrajectoryControl() {
       while(this.$refs.controls.hasChildNodes()) {
         this.$refs.controls.removeChild(this.$refs.controls.firstChild);
@@ -429,32 +331,12 @@
 
       mapInstance.scaleFactor = this.$store.state.scaleMultiplier || 1;
       timestepSlider.max(this.$store.state.totalSteps);
-=======
-            GUI.add(this.animationParams, "startAnimation").name("Start");
-
-            GUI.add(this.animationParams, "stopAnimation").name("Stop");
-
-            timestepSlider = GUI.add(mapInstance, "currentStep")
-                .name("Timestep")
-                .min(0)
-                .max(mapInstance.totalSteps)
-                .step(1)
-                .onChange(() => mapInstance.update())
-                .listen();
-
-            mapInstance.scaleFactor = this.$store.state.scaleMultiplier || 1;
-            timestepSlider.max(this.$store.state.totalSteps);
-        },
-        closeError(){
-            this.showError = false;
-        }
->>>>>>> cf6cf891
+
     },
 };
 </script>
 
 <style scoped>
-<<<<<<< HEAD
 .controls {
   position: absolute;
   right: 0px;
@@ -470,26 +352,7 @@
 .trjBtn {
   padding: 10px;
   background-color: #ebeff2 !important;
-=======
-#controls {
-    position: absolute;
-    right: 0px;
-    top: 0px;
-}
-
-#map {
-    background-color: white;
-}
-
-#error {
-    background-color: white;
-}
-
-#error > span {
-    background-color: #f3f2f2;
-    font-size: 0.7rem;
-    padding: 0.2em;
->>>>>>> cf6cf891
+
 }
 
 #error > span > button {
