--- conflicted
+++ resolved
@@ -71,20 +71,11 @@
     :return: whether this is a valid wall or not.
     :rtype: bool
     """
-<<<<<<< HEAD
-    if wall is None:
-        return False
-
-    if wall.length() <= 1.0:
-        return False
-    if no_repeat and is_this_wall_part_of_an_aisle(wall, aisles):
-=======
     if (
         wall is None
         or wall.length() <= 1.0
         or (no_repeat and is_this_wall_part_of_an_aisle(wall, aisles))
     ):
->>>>>>> 67b7bcbf
         return False
 
     return True
@@ -111,17 +102,8 @@
     aisles: List[Tuple[Line, Line]] = []
 
     for wall1 in valid_boundaries:
-<<<<<<< HEAD
-
         if not is_wall_valid_for_aisle(no_repeat, wall1, aisles):
             continue
-
-=======
-
-        if not is_wall_valid_for_aisle(no_repeat, wall1, aisles):
-            continue
-
->>>>>>> 67b7bcbf
         wall2 = find_closest_parallel_wall(valid_boundaries, wall1)
         if not is_wall_valid_for_aisle(no_repeat, wall2, aisles):
             continue
