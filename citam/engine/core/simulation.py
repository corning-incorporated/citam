--- conflicted
+++ resolved
@@ -27,17 +27,10 @@
     CloseContactsCalculator,
 )
 from citam.engine.core.agent import Agent
-<<<<<<< HEAD
 from citam.engine.schedulers.office_scheduler import OfficeScheduler
 from citam.engine.schedulers.schedule import Schedule
 import citam.engine.io.visualization as bv
-=======
-
-from citam.engine.schedulers.office_scheduler import OfficeScheduler
-from citam.engine.schedulers.schedule import Schedule
-import citam.engine.io.visualization as bv
-import citam.engine.core.contacts as cev
->>>>>>> 0c940acd
+
 from citam.engine.constants import (
     DEFAULT_MEETINGS_POLICY,
     DEFAULT_SCHEDULING_RULES,
@@ -220,11 +213,7 @@
 
     def run_serial(
         self,
-<<<<<<< HEAD
         workdir: Union[str, os.PathLike, bytes],
-=======
-        workdir: str,
->>>>>>> 0c940acd
         sim_name: str,
         run_name: str,
         scheduler: Optional[Scheduler] = None,
@@ -304,13 +293,11 @@
         self.save_maps(workdir)
         self.create_agents(scheduler)
         self.save_schedules(workdir, scheduler)
-<<<<<<< HEAD
-        # Initialize calculator
+        
+        # Initialize calculators
         for calculator in self.calculators:
             calculator.initialize(self.agents, workdir)
-        # Run simulation
-=======
->>>>>>> 0c940acd
+
         LOG.info(f"Running simulation serially with {self.n_agents} agents")
         self.run_simulation_and_save_results(workdir)
 
@@ -356,125 +343,6 @@
         for current_agent, schedule in enumerate(schedules):
             agent = Agent(current_agent, schedule)
             self.agents[agent.unique_id] = agent
-<<<<<<< HEAD
-=======
-
-    def identify_xy_proximity(
-        self, positions_vector: np.ndarray
-    ) -> np.ndarray:
-        """
-        Compute pairwise distances, given a vector of xy positions, and
-        return the indices of the ones that fall within the given contact
-        distance.
-
-        :param positions_vector: Array of current xy positions of all active
-                agents
-        :type positions_vector: np.ndarray
-        :return: Array of indices of agents that are within the contact
-            distance of each other
-        :rtype: np.ndarray
-        """
-        # Compute pairwise distances and find indices of agents within
-        # contact distance
-        dists = scipy.spatial.distance.pdist(positions_vector)
-        dist_matrix = scipy.spatial.distance.squareform(dists)
-        return np.argwhere(dist_matrix < self.contact_distance)
-
-    def identify_contacts(self, agents: List[Agent]) -> None:
-        """
-        Iterate over agents, compute whether they fall within the contact
-        distance or not and verify that they are indeed making contact (based
-        on whether they are in the same space or not).
-
-        :param agents: list of agents under consideration for contact
-            statistics
-        :type agents: List[Agent]
-        """
-        # Immediately discard contact event if either:
-        # 1. agents are in different floors
-        # 2. agents are in different spaces but only if the spaces
-        #    are not neighbors in the hallway graphs
-
-        if not agents:
-            return
-
-        positions_vector = np.array([a.pos for a in agents])
-        proximity_indices = self.identify_xy_proximity(positions_vector)
-
-        for i, j in proximity_indices:
-            if i >= j:  # only consider upper right side of symmetric matrix
-                continue
-            agent1 = agents[i]
-            agent2 = agents[j]
-
-            if (
-                agent1.current_location is None
-                or agent2.current_location is None
-            ):
-                continue
-
-            if agent1.current_floor == agent2.current_floor:
-                fn = agent1.current_floor
-                if agent1.current_location == agent2.current_location:
-                    self.add_contact_event(agent1, agent2)
-
-                else:
-                    self.verify_and_add_contact(fn, agent1, agent2)
-
-    def verify_and_add_contact(
-        self, floor_number: int, agent1: Agent, agent2: Agent
-    ):
-        """
-        Verify if agents are in nearby hallways before creating contact event.
-
-        :param floor_number: [description]
-        :type floor_number: int
-        :param agent1: First agent
-        :type agent1: Agent
-        :param agent2: Second agent
-        :type agent2: Agent
-        """
-        hallways_graph = self.facility.navigation.hallways_graph_per_floor[
-            floor_number
-        ]
-        floorplan = self.facility.floorplans[floor_number]
-        space1 = floorplan.spaces[agent1.current_location]
-        space2 = floorplan.spaces[agent2.current_location]
-        if (
-            hallways_graph is None
-            or not space1.is_space_a_hallway()
-            or not space2.is_space_a_hallway()
-        ):
-            return
-        if hallways_graph.has_edge(space1.unique_name, space2.unique_name):
-            self.add_contact_event(agent1, agent2)
-
-    def add_contact_event(self, agent1: Agent, agent2: Agent) -> None:
-        """
-        Record contact event between agent1 and agent2.
-
-        :param agent1: The first agent.
-        :type agent1: Agent
-        :param agent2: The second agent.
-        :type agent2: Agent
-        """
-
-        dx = (agent2.pos[0] - agent1.pos[0]) / 2.0
-        dy = (agent2.pos[1] - agent1.pos[1]) / 2.0
-        contact_pos = (agent1.pos[0] + dx, agent1.pos[1] + dy)
-        agent1.cumulative_contact_duration += 1
-        agent2.cumulative_contact_duration += 1
-        self.contact_events.add_contact(
-            agent1, agent2, self.current_step, contact_pos
-        )
-        if (
-            contact_pos
-            not in self.step_contact_locations[agent1.current_floor]
-        ):
-            self.step_contact_locations[agent1.current_floor][contact_pos] = 1
-        else:
-            self.step_contact_locations[agent1.current_floor][contact_pos] += 1
->>>>>>> 0c940acd
 
     def step(
         self,
@@ -649,66 +517,6 @@
         self, work_directory: str, scheduler: Scheduler
     ) -> None:
         """
-<<<<<<< HEAD
-=======
-        Create and save a heatmap from coordinate contact data.
-
-        :param contacts_per_coord: dictionary where each key is an (x,y )
-                tuple and values are the number of contacts in that location.
-        :type contacts_per_coord: Dict[Tuple[int, int], int]
-        :param floor_directory: directory to save the heatmap file.
-        :type floor_directory: str
-        :raises FileNotFoundError: if the floor svg map file is not found.
-        """
-
-        heatmap_file = os.path.join(floor_directory, "heatmap.svg")
-        map_file = os.path.join(floor_directory, "map.svg")
-
-        if not os.path.isfile(map_file):
-            raise FileNotFoundError(map_file)
-
-        max_contacts = 0
-        if len(contacts_per_coord.values()) > 0:
-            max_contacts = max(contacts_per_coord.values())
-        tree = ET.parse(map_file)
-
-        root = tree.getroot()[0]
-
-        filter_elem = ET.Element("filter")
-        filter_elem.set("id", "blurMe")
-        filter_elem.set("width", str(self.contact_distance * 2))
-        filter_elem.set("height", str(self.contact_distance * 2))
-        filter_elem.set("x", "-100%")
-        filter_elem.set("y", "-100%")
-
-        blur_elem = ET.Element("feGaussianBlur")
-        blur_elem.set("in", "SourceGraphic")
-        blur_elem.set("stdDeviation", str(self.contact_distance * 0.4))
-        blur_elem.set("edgeMode", "duplicate")
-
-        filter_elem.append(blur_elem)
-        root.append(filter_elem)
-        color_scale = cm.get_cmap("RdYlGn")
-
-        for key, v in contacts_per_coord.items():
-            x, y = key
-            color = color_scale(1.0 - v * 1.0 / max_contacts)
-            new_elem = ET.Element("circle")
-            new_elem.set("cx", str(x))
-            new_elem.set("cy", str(y))
-            new_elem.set("r", str(self.contact_distance))
-            new_elem.set("fill", color)
-            new_elem.set("fill-opacity", str(0.2))
-            new_elem.set("filter", "url(#blurMe)")
-            root.append(new_elem)
-
-        tree.write(heatmap_file)
-
-    def save_schedules(
-        self, work_directory: str, scheduler: Scheduler
-    ) -> None:
-        """
->>>>>>> 0c940acd
         Write agent schedules to file.
 
         :param work_directory: directory where output files are to be saved.
