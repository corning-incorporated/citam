# Copyright 2020. Corning Incorporated. All rights reserved.
#
# This software may only be used in accordance with the licenses granted by
# Corning Incorporated. All other uses as well as any copying, modification or
# reverse engineering of the software is strictly prohibited.
#
# THE SOFTWARE IS PROVIDED "AS IS", WITHOUT WARRANTY OF ANY KIND, EXPRESS OR
# IMPLIED, INCLUDING BUT NOT LIMITED TO THE WARRANTIES OF MERCHANTABILITY,
# FITNESS FOR A PARTICULAR PURPOSE AND NONINFRINGEMENT. IN NO EVENT SHALL
# CORNING BE LIABLE FOR ANY CLAIM, DAMAGES OR OTHER LIABILITY, WHETHER IN AN
# ACTION OF CONTRACT, TORT OR OTHERWISE, ARISING FROM, OUT OF OR IN CONNECTION
# WITH THE SOFTWARE OR THE USE OF THE SOFTWARE.
# ==============================================================================

import copy
import logging
import queue
from typing import Dict, List, Tuple

import progressbar as pb
from svgpathtools import Line, CubicBezier, Path

import citam.engine.floorplan_utils as fu
import citam.engine.geometry_and_svg_utils as gsu
import citam.engine.input_parser as parser
from citam.engine.door import Door
from citam.engine.point import Point
from citam.engine.space import Space
<<<<<<< HEAD
from citam.engine.floorplan import Floorplan
=======
>>>>>>> cab813e5
import math as m

LOG = logging.getLogger(__name__)


class FloorplanIngester:
    """Ingest floorplan data from svg and csv files."""

    def __init__(
        self,
        svg_file,
        scale,
        csv_file=None,
        extract_doors_from_file=False,
        buildings_to_keep=None,
        excluded_buildings=None,
    ):
        self.svg_file = svg_file
        self.csv_file = csv_file
        self.extract_doors_from_file = extract_doors_from_file
        self.scale = scale

        self.spaces = []
        self.doors = []
        self.aisles = []
        self.walls = []

        self.minx = None
        self.miny = None
        self.maxx = None
        self.maxy = None

        print("CSV file is: ", csv_file)

        self.buildings = set()

        self.excluded_buildings = excluded_buildings  # TODO: Implement this

        self.buildings_to_keep = buildings_to_keep
        if buildings_to_keep:
            self.buildings_to_keep = [b.lower() for b in buildings_to_keep]

        if self.svg_file is not None and self.csv_file is not None:
            self.read_data_from_csv_and_svg_files()
        elif self.svg_file is not None:
            self.read_data_from_svg_file()
        else:
            LOG.warning("No svg and/or csv file provided.")

        return

    def create_spaces_from_csv_and_svg_data(self):
        """Create space objects from data extracted in csv and svg files"""

        if len(self.space_data) < len(self.space_paths):
            raise ValueError("Each good path in svg must have metadata")

        for _path, _attr in zip(self.space_paths, self.space_attributes):
            for _data in self.space_data:
                if _data["id"] == _attr["id"]:
                    self.buildings.add(_data["building"])
                    if (
                        self.buildings_to_keep
                        and _data["building"] not in self.buildings_to_keep
                    ):
                        continue
                    for i, line in enumerate(_path):
                        new_start = complex(
                            int(round(line.start.real)),
                            int(round(line.start.imag)),
                        )
                        new_end = complex(
                            int(round(line.end.real)),
                            int(round(line.end.imag)),
                        )
                        new_line = Line(start=new_start, end=new_end)
                        _path[i] = new_line
                        space = Space(
                            boundaries=_path,
                            path=copy.deepcopy(_path),
                            **_data,
                        )
                    self.spaces.append(space)
                    break
        self.validate_buildings()

    def create_spaces_from_svg_data(self):
        """Create space objects from data extracted in standalone svg file"""

        for space_path, space_attr in zip(
            self.space_paths, self.space_attributes
        ):
            self.buildings.add(space_attr["building"])
            for i, line in enumerate(space_path):
                new_start = complex(
                    int(round(line.start.real)),
                    int(round(line.start.imag)),
                )
                new_end = complex(
                    int(round(line.end.real)),
                    int(round(line.end.imag)),
                )
                new_line = Line(start=new_start, end=new_end)
                space_path[i] = new_line
                space = Space(
                    boundaries=space_path,
                    path=copy.deepcopy(space_path),
                    **space_attr,
                )
            self.spaces.append(space)
        self.validate_buildings()

    def validate_buildings(self):
        """
        Make sure we take all user-provided building names into account
        """
        # Validate building names
        if self.buildings_to_keep:
            for building in self.buildings_to_keep:
                if building not in self.buildings:
                    msg = f"Building not found: {building}. \
                            Valid buildings are: {self.buildings}"
                    raise ValueError(msg)
        else:
            self.buildings_to_keep = self.buildings

    def read_data_from_svg_file(self):
        """Read and parse floorplan from svg file"""
        (
            self.space_paths,
            self.space_attributes,
            self.door_pathsparser,
        ) = parser.parse_standalone_svg_floorplan_file(self.svg_file)

    def read_data_from_csv_and_svg_files(self):
        """Read and parse csv and svg files"""
        self.space_data = parser.parse_csv_metadata_file(self.csv_file)

        if len(self.space_data) == 0:
            raise ValueError("Could not load any space data from CSV file")

        n_data = len(self.space_data)
        LOG.info("Successfully loaded %d rows from csv file", n_data)

        svg_data = parser.parse_svg_floorplan_file(self.svg_file)

        if len(svg_data[0]) == 0:
            raise ValueError("Could not load any space path from SVG file")

        self.space_paths = svg_data[0]
        self.space_attributes = svg_data[1]
        self.door_paths = svg_data[2]

    def read_input_files(self):
        """Read and parse csv and svg files"""
        self.space_data = parser.parse_csv_metadata_file(self.csv_file)

        if len(self.space_data) == 0:
            raise ValueError("Could not load any space data from CSV file")

        n_data = len(self.space_data)
        LOG.info("Successfully loaded %d rows from csv file", n_data)

        svg_data = parser.parse_svg_floorplan_file(self.svg_file)

        if len(svg_data[0]) == 0:
            raise ValueError("Could not load any space path from SVG file")

        self.space_paths = svg_data[0]
        self.space_attributes = svg_data[1]
        self.door_paths = svg_data[2]

        n_spaces = len(self.space_paths)
        n_doors = len(self.door_paths)
        LOG.info(f"Number of spaces extracted from SVG file {n_spaces}")
        LOG.info(f"Number of doors extracted from SVG file: {n_doors}")

    def run(self):
        """Perform the ingestion process"""

        if self.csv_file is None:
            self.create_spaces_from_svg_data()
        else:
            self.create_spaces_from_csv_and_svg_data()

        self.process_doors()

        self.building_walls = {}
        all_room_walls, all_hallway_walls = [], []
        for building in self.buildings_to_keep:
            room_walls, hallway_walls = self.find_valid_walls_and_create_doors(
                building
            )
            building_walls = room_walls + hallway_walls
            xmin, xmax, ymin, ymax = fu.compute_bounding_box(building_walls)

            self.building_walls[building] = {
                "walls": building_walls,
                "xmin": xmin,
                "ymin": ymin,
                "xmax": xmax,
                "ymax": ymax,
            }
            all_room_walls += room_walls
            all_hallway_walls += hallway_walls

        self.walls = all_room_walls + all_hallway_walls

        LOG.info("Done loading floorplan from files.")
        LOG.info(
            "Number of spaces: %d, aisles: %d, walls: %d, doors: %d",
            len(self.spaces),
            len(self.aisles),
            len(self.walls),
            len(self.doors),
        )

        self.find_min_and_max_coordinates()

        return

    def find_space_index_for_door(self, door):
        """
        Given a door SVG element, find the index of the space to which it
        belongs.

        :param Path door: path element representing a door in the drawing
        :return: space_index and door lines
        :rtype: (int,list[Line])
        """
        # Find lines on which the door potentially lies
        test_points = []
        door_lines = door

        for path in door:
            if type(path) == CubicBezier:
                door_lines = gsu.find_door_line(path)
            test_points.append(Point(complex_coords=path.point(0.5)))
            test_points.append(Point(complex_coords=path.start))
            test_points.append(Point(complex_coords=path.end))
        # Use the test points to find the space to which this door belongs
        space_index = None
        for test_point in test_points:
            for i, space in enumerate(self.spaces):
                if space.is_point_inside_space(
                    test_point, include_boundaries=True
                ):
                    space_index = i
                    break
            if space_index is not None:
                break

        return space_index, door_lines

    def find_closest_wall_and_best_door_line(
        self, space_index, door_lines, max_distance=10.0
    ):
        """
        Given a number of lines in the door SVG element, find the best line
        based on proximity to a wall.

        :param int space_index: index of the space where this door is located
        :param list door_lines: list of Line elements that represent the door
        :param float max_distance: max distance beyond which a wall is
            considered too far from the door.
        :return: wall index and best_door_line
                index of the closest wall to any given line and Line that is
                closest to that wall
        :rtype: (int, Line)
        """
        wall_index = None
        current_min_distance = 100.0
        best_door_line = None

        for w, wall in enumerate(self.spaces[space_index].path):
            if wall.length() <= 2:
                continue

            for door_line in door_lines:
                xo, yo = gsu.calculate_x_and_y_overlap(wall, door_line)
                if xo < 1.0 and yo < 1.0:
                    continue
                (
                    dot_product,
                    distance,
                ) = gsu.calculate_dot_product_and_distance_between_walls(
                    wall, door_line
                )
                if dot_product is not None and (
                    abs(dot_product - 1.0) < 1e-1
                    and distance < max_distance
                    and distance < current_min_distance
                ):
                    current_min_distance = distance
                    wall_index = w
                    best_door_line = door_line

        return wall_index, best_door_line

    def _find_all_overlapping_walls(
        self, door_line: Line
    ) -> Dict[int, List[int]]:
        """
        Given a door and one of the spaces that it connects, find the other
        space.

        :param int space_index: index of the space of interest
        :param Line door_line: Line representing the door
        :return: wall_index, space_index, new_walls after extracting door from
                wall
        :rtype: dict
        """
        # TODO: Handle case where more than 2 spaces are involved.
        # Find which other space this wall is shared with
        print("------> Door Line: ", door_line)
        results = {}
        for space_index, space in enumerate(self.spaces):
            for wall_index_in_space, other_wall in enumerate(space.path):
                if gsu.do_walls_overlap(other_wall, door_line):
                    if space_index in results:
                        results[space_index].append(wall_index_in_space)
                    else:
                        results[space_index] = [wall_index_in_space]
                    print(space_index, space.unique_name, other_wall)
                    print(results, "\n")

        if len(results) > 2:
            space_ids = set()
            for space_index in results:
                space_ids.add(self.spaces[space_index].unique_name)
            msg = "Door connecting more than 2 spaces. This is not typical: "
            LOG.warning(f"Door: {door_line} --> {msg}: {', '.join(space_ids)}")

        return results

    def build_door_line(self, door: Path) -> Line:
        """
        Take a door path (Line or Bezier Curve) and return a Line that
        corresponds to where it acutally falls on the map based on
        overlap with existing walls.
        """
        # Find the space where this door belongs
        space_index, door_lines = self.find_space_index_for_door(door)

        if space_index is None:
            LOG.warning("Space index for this door is None: %s", door)
            return None

        # For each door line, find closest wall and choose best door line
        # based on proximity to a wall

        wall_index, best_door_line = self.find_closest_wall_and_best_door_line(
            space_index, door_lines
        )

        if wall_index is None:
            LOG.warning("Unable to find a nearby wall %s.", door)
            return None

        wall = self.spaces[space_index].path[wall_index]
        door_line = best_door_line

        # Translate door line to overlap with wall
        door_line = gsu.align_to_reference(wall, door_line)
        V_perp = gsu.calculate_normal_vector_between_walls(door_line, wall)
        V_perp = Point(V_perp[0], V_perp[1])
        door_line = door_line.translated(V_perp.complex_coords)

        return door_line

    def _create_door_object(self, door_line, space_indices):
        """
        Given a door line and space indices, create new door object
        """
        if not space_indices:
            return
        door_obj = Door(path=door_line, space1=self.spaces[space_indices[0]])
        if not self.spaces[space_indices[0]].is_space_a_hallway():
            self.spaces[space_indices[0]].doors.append(door_line)

        if len(space_indices) > 1:
            door_obj.space2 = self.spaces[space_indices[1]]
            if not self.spaces[space_indices[1]].is_space_a_hallway():
                self.spaces[space_indices[1]].doors.append(door_line)

        self.doors.append(door_obj)

    def _remove_door_from_overlapping_walls(
        self, door_line, overlapping_walls
    ):
        """
        Given a door line and a dict of overlapping walls grouped by their
        corresponding space index, carve out the door in each wall and update
        walls accordingly.
        """
        for space_index in overlapping_walls:
            for wall_index in overlapping_walls[space_index]:
                wall = self.spaces[space_index].path[wall_index]
                new_walls = gsu.remove_segment_from_wall(wall, door_line)
                del self.spaces[space_index].path[wall_index]
                for new_wall in new_walls:
                    self.spaces[space_index].path.append(new_wall)

    def process_doors(self):
        """Iterate over the door paths extracted from the SVG file, find
        associated spaces and create door objects.
        """
        LOG.info("Processing doors from SVG file...")

        n_success = 0
        n_no_match = 0

        i = -1
        for door in pb.progressbar(self.door_paths):
            i += 1

            door_line = self.build_door_line(door)
            if not door_line:
                n_no_match += 1
                continue

            # Find overlapping walls grouped by spaces to which they belong
            overlapping_walls = self._find_all_overlapping_walls(door_line)

            if not overlapping_walls:
                continue

            # Create door object and add door line to space
            self._create_door_object(door_line, list(overlapping_walls.keys()))

            # Remove door from overlapping walls
            self._remove_door_from_overlapping_walls(
                door_line, overlapping_walls
            )
            n_success += 1

        LOG.info(
            "Number of door paths: %d, no matches: %d, doors added: %d",
            len(self.door_paths),
            n_no_match,
            n_success,
        )

        return

    def create_new_door_to_room(self, room_wall, room_id):
        """
        Add door to access a given room from a given wall.

        :param Space room: the room to add door to
        :param svgpathtools.Line room_wall: the wall to carve out the door
        :param int room_id: index of the room of interest
        :return: the door created. None if unsuccessful.
        """
        door_line = gsu.compute_new_door_line(room_wall, door_size=12.0)
        if door_line is not None:
            # Find overlapping walls
            overlapping_walls = self._find_all_overlapping_walls(door_line)
            if not overlapping_walls:
                space_name = self.spaces[room_id].unique_name
                LOG.warning(
                    f"Unable to add a door to this space: {space_name}"
                )
                return
            # Create door object and add door line to spaces
            self._create_door_object(door_line, list(overlapping_walls.keys()))

            # Remove door from overlapping walls
            self._remove_door_from_overlapping_walls(
                door_line, overlapping_walls
            )

    def find_and_remove_overlaps_between_walls(
        self,
        hallway_wall,
        other_walls,
        other_space_ids,
        add_door=True,
    ):
        """Given a hallway wall, iterate over all other walls to test for
        overap. If found, remove overlap.

        :param Line hallway_wall: Line representing one of the walls
        :param list[svgpathtools.Line] other_walls: list of other walls from
            which to look for overlap with this wall
        :param list[int] other_space_ids: list of indices of the space to
            which each wall belongs
        :param boolean add_door: Whether to add a wall or not to the otehr
            wall if an overlap is found
        """
        wall_fragments = []
        processed_segments = []

        processing_queue = queue.Queue()
        processing_queue.put(hallway_wall)

        n_overlaps = 0
        while not processing_queue.empty():
            j = 0  # iterator over room walls
            h_wall = processing_queue.get()
            processed_segments.append(h_wall)
            overlap_found = False
            while j < len(other_walls):

                room_wall = other_walls[j]
                room_id = other_space_ids[j]

                # Edge case of room wall being a single point
                p_segment = Point(complex_coords=room_wall.start)
                q_segment = Point(complex_coords=room_wall.end)
                if p_segment == q_segment:  # This is just one point.
                    j += 1
                    continue

                # if hallway and room walls overlap, add room to door and
                # remove overlap from hallway wall
                if gsu.do_walls_overlap(h_wall, room_wall):
                    room = self.spaces[room_id]
                    n_overlaps += 1
                    if add_door and len(room.doors) == 0:
                        self.create_new_door_to_room(room_wall, room_id)

                    # Update processing queue
                    segments = gsu.remove_segment_from_wall(h_wall, room_wall)
                    for seg in segments:
                        if seg not in processed_segments:
                            processing_queue.put(seg)
                    overlap_found = True
                    break
                j += 1
            if not overlap_found:
                wall_fragments.append(h_wall)

        return wall_fragments

    def find_invalid_walls(self, hallway_walls):
        """Find and remove walls that are between 2 hallways (or aisles)

        :param list[Line] hallway_walls: list of lines representing the walls
            to check.
        :return valid_hallway_walls, invalid_hallway_walls
        :rtype: (list[svgpathtools.Line], list[svgpathtools.Line])
        """
        valid_hallway_walls = []
        invalid_hallway_walls = []

        for i in range(len(hallway_walls)):
            # space1 = self.spaces[hallway_indices[i]]
            wall1 = hallway_walls[i]
            wall1 = gsu.round_coords(wall1)
            if wall1.start == wall1.end:  # This is just one point.
                continue

            for j in range(i + 1, len(hallway_walls)):
                # find other hallways that share this wall
                # space2 = self.spaces[hallway_indices[j]]
                wall2 = hallway_walls[j]
                wall2 = gsu.round_coords(wall2)
                if wall2.start == wall2.end:  # This is just one point.
                    continue

                if gsu.do_walls_overlap(wall1, wall2, max_distance=2.0):
                    if wall1 not in invalid_hallway_walls:
                        invalid_hallway_walls.append(wall1)
                    if wall2 not in invalid_hallway_walls:
                        invalid_hallway_walls.append(wall2)

            if wall1 not in invalid_hallway_walls:
                valid_hallway_walls.append(wall1)

        return valid_hallway_walls, invalid_hallway_walls

    def get_building_walls(
        self, building: str
    ) -> Tuple[list, list, list, list]:
        """
        Extract all walls from building separated by room and hallways.
        """
        hallway_walls, room_walls = [], []
        hallway_indices, room_ids = [], []
        # Seperate spaces between hallways and rooms
        for i, space in enumerate(self.spaces):

            if space.building != building:
                continue

            if space.is_space_a_hallway():
                for line in space.path:
                    hallway_indices.append(i)
                    hallway_walls.append(line)
            else:
                for line in space.path:
                    room_ids.append(i)
                    room_walls.append(line)

        return room_ids, room_walls, hallway_indices, hallway_walls

    def find_valid_walls_and_create_doors(self, building):
        """Create missing doors and remove walls between hallways

        If a wall belongs to 2 aisles or hallways, it is likely invalid.
        Similarly, if a wall belongs to a hallway but also belongs
        to a room, it is likely that there is a door to the room, unless
        the room already has a door.

        :param str building: Name of the building of interest
        :return: list of valid room and hallway walls: room_walls, valid_walls
        :rtype (list[svgpathtools.Line], list[svgpathtools.Line])
        """

        LOG.info("Creating doors in building %s", building)
        room_ids, room_walls, _, hallway_walls = self.get_building_walls(
            building
        )

        LOG.info("Room walls identified: %d", len(room_walls))
        LOG.info("Hallway walls identified: %d", len(hallway_walls))

        # Find walls that are shared between two hallways
        valid_hallway_walls, invalid_hallway_walls = self.find_invalid_walls(
            hallway_walls
        )

        LOG.info("Done with shared hallway walls.")
        LOG.info("Now working with rooms and hallways...")

        valid_walls = []
        for hallway_wall in pb.progressbar(valid_hallway_walls):
            valid_walls += self.find_and_remove_overlaps_between_walls(
                hallway_wall, room_walls, room_ids, add_door=True
            )

        for hallway_wall in pb.progressbar(invalid_hallway_walls):
            self.find_and_remove_overlaps_between_walls(
                hallway_wall, room_walls, room_ids, add_door=True
            )

        _, room_walls, _, _ = self.get_building_walls(building)

        return room_walls, valid_walls

<<<<<<< HEAD
    def get_floorplan(self):
        """
        Return the ingested floorplan object.
        """
        return Floorplan(
            self.scale,
=======
    def find_min_and_max_coordinates(self):
        """
        Find the min and max coordinates for both x and y.
        """
        self.minx = m.inf
        self.miny = m.inf
        self.maxx = -m.inf
        self.maxy = -m.inf
        for wall in self.walls:
            for x in (wall.start.real, wall.end.real):
                if x < self.minx:
                    self.minx = x
                elif x > self.maxx:
                    self.maxx = x
            for y in (wall.start.imag, wall.end.imag):
                if y < self.miny:
                    self.miny = y
                elif y > self.maxx:
                    self.maxy = y

    @property
    def _data_to_save(self):
        special_walls = []
        return [
>>>>>>> cab813e5
            self.spaces,
            self.doors,
            self.walls,
            self.aisles,
            self.minx,
            self.miny,
            self.maxx,
            self.maxy,
<<<<<<< HEAD
        )
=======
            self.scale,
        ]

    def export_data_to_pickle_file(self, pickle_file):
        """Export extracted floorplan data to a pickle file.
>>>>>>> cab813e5

    def find_min_and_max_coordinates(self):
        """
        Find the min and max coordinates for both x and y.
        """
        self.minx = m.inf
        self.miny = m.inf
        self.maxx = -m.inf
        self.maxy = -m.inf
        for wall in self.walls:
            for x in (wall.start.real, wall.end.real):
                if x < self.minx:
                    self.minx = x
                elif x > self.maxx:
                    self.maxx = x
            for y in (wall.start.imag, wall.end.imag):
                if y < self.miny:
                    self.miny = y
                elif y > self.maxx:
                    self.maxy = y<|MERGE_RESOLUTION|>--- conflicted
+++ resolved
@@ -26,10 +26,7 @@
 from citam.engine.door import Door
 from citam.engine.point import Point
 from citam.engine.space import Space
-<<<<<<< HEAD
 from citam.engine.floorplan import Floorplan
-=======
->>>>>>> cab813e5
 import math as m
 
 LOG = logging.getLogger(__name__)
@@ -671,39 +668,12 @@
 
         return room_walls, valid_walls
 
-<<<<<<< HEAD
     def get_floorplan(self):
         """
         Return the ingested floorplan object.
         """
         return Floorplan(
             self.scale,
-=======
-    def find_min_and_max_coordinates(self):
-        """
-        Find the min and max coordinates for both x and y.
-        """
-        self.minx = m.inf
-        self.miny = m.inf
-        self.maxx = -m.inf
-        self.maxy = -m.inf
-        for wall in self.walls:
-            for x in (wall.start.real, wall.end.real):
-                if x < self.minx:
-                    self.minx = x
-                elif x > self.maxx:
-                    self.maxx = x
-            for y in (wall.start.imag, wall.end.imag):
-                if y < self.miny:
-                    self.miny = y
-                elif y > self.maxx:
-                    self.maxy = y
-
-    @property
-    def _data_to_save(self):
-        special_walls = []
-        return [
->>>>>>> cab813e5
             self.spaces,
             self.doors,
             self.walls,
@@ -712,15 +682,7 @@
             self.miny,
             self.maxx,
             self.maxy,
-<<<<<<< HEAD
         )
-=======
-            self.scale,
-        ]
-
-    def export_data_to_pickle_file(self, pickle_file):
-        """Export extracted floorplan data to a pickle file.
->>>>>>> cab813e5
 
     def find_min_and_max_coordinates(self):
         """
