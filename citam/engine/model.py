# Copyright 2020. Corning Incorporated. All rights reserved.
#
# This software may only be used in accordance with the licenses granted by
# Corning Incorporated. All other uses as well as any copying, modification or
# reverse engineering of the software is strictly prohibited.
#
# THE SOFTWARE IS PROVIDED "AS IS", WITHOUT WARRANTY OF ANY KIND, EXPRESS OR
# IMPLIED, INCLUDING BUT NOT LIMITED TO THE WARRANTIES OF MERCHANTABILITY,
# FITNESS FOR A PARTICULAR PURPOSE AND NONINFRINGEMENT. IN NO EVENT SHALL
# CORNING BE LIABLE FOR ANY CLAIM, DAMAGES OR OTHER LIABILITY, WHETHER IN AN
# ACTION OF CONTRACT, TORT OR OTHERWISE, ARISING FROM, OUT OF OR IN CONNECTION
# WITH THE SOFTWARE OR THE USE OF THE SOFTWARE.
# ==============================================================================

import numpy as np
import scipy.spatial.distance
from collections import OrderedDict
import json
import os
import logging
import hashlib
import networkx as nx
from matplotlib import cm

from citam.engine.agent import Agent
from citam.engine.navigation import Navigation
from citam.engine.daily_schedule import Schedule
import citam.engine.basic_visualization as bv
import citam.engine.contact_events as cev
from citam.engine.meeting_policy import MeetingPolicy
from citam.engine.constants import DEFAULT_SCHEDULING_RULES

import progressbar as pb

import xml.etree.ElementTree as ET
ET.register_namespace('', "http://www.w3.org/2000/svg")
ET.register_namespace('xlink', "http://www.w3.org/1999/xlink")


class FacilityTransmissionModel:

    def __init__(self,
                 floorplans,
                 daylength,
                 n_agents,
                 occupancy_rate,
                 buffer,
                 timestep,
                 entrances,
                 facility_name,
                 contact_distance,
                 shifts,
                 meetings_policy_params=None,
                 scheduling_policy=None,
                 traffic_policy=None,
                 dry_run=False,
                 *args,
                 **kwargs,
                 ):

        self.floorplans = floorplans
        self.daylength = daylength
        self.buffer = buffer
        self.entrances = entrances
        self.timestep = timestep
        self.contact_distance = contact_distance
        self.n_agents = n_agents
        self.occupancy_rate = occupancy_rate

        self.contact_events = cev.ContactEvents()
        self.current_step = 0
        self.agents = OrderedDict()
        self.facility_name = facility_name
        self.number_of_floors = len(floorplans)
        self.shifts = shifts
        self.dry_run = dry_run
        self.traffic_policy = traffic_policy
        self.simulation_name = None
        self.simid = None

        # Handle scheduling rules
        if scheduling_policy is None:
            self.scheduling_rules = DEFAULT_SCHEDULING_RULES
        else:
            self.scheduling_rules = scheduling_policy

        self.meetings_policy_params = meetings_policy_params

        # Initialize navigation network
        self.navigation = Navigation(self.floorplans,
                                     self.facility_name,
                                     self.traffic_policy)

        # remove spaces that have no exit from the pool
        self.remove_unreachable_rooms()

        # Validate entrances
        self.validate_entrances()

        # Find offices and verify that they are accessible from at least one
        # entrance
        self.find_and_validate_offices()

        # Find and group all remaining spaces in this facility
        self.group_remaining_spaces()

    def find_and_validate_offices(self):
        """
        Iterate over all spaces to find and validate offices
        """
        self.total_offices = 0
        self.all_office_spaces = []
        for fn in range(self.number_of_floors):
            floor_office_spaces = self.find_valid_floor_office_spaces(fn)
            self.all_office_spaces.append(floor_office_spaces)
            self.total_offices += len(floor_office_spaces)

        logging.info('Total office spaces: %d', self.total_offices)

    def group_remaining_spaces(self):
        """
        Iterate over all other spaces and group them according to their
        function
        """
        self.meeting_rooms, self.labs, self.cafes, self.restrooms,\
            self.offices = [], [], [], [], []  # List of list of space indices

        for fp in self.navigation.floorplans:
            floor_offices, floor_labs, floor_cafes, floor_restrooms,\
                floor_meeting_rooms = [], [], [], [], []

            for index, space in enumerate(fp.spaces):

                if space.is_space_an_office():
                    floor_offices.append(index)

                elif space.is_space_a_lab():
                    floor_labs.append(index)

                elif space.is_space_a_cafeteria():
                    floor_cafes.append(index)

                elif space.is_space_a_restroom():
                    floor_restrooms.append(index)

                elif space.is_space_a_meeting_room():
                    floor_meeting_rooms.append(index)

            self.labs.append(floor_labs)
            self.cafes.append(floor_cafes)
            self.restrooms.append(floor_restrooms)
            self.meeting_rooms.append(floor_meeting_rooms)

        n_rooms = sum([len(rooms) for rooms in self.labs])
        logging.info('Total labs is ' + str(n_rooms))

        n_rooms = sum([len(rooms) for rooms in self.cafes])
        logging.info('Total cafeterias: ' + str(n_rooms))

        n_rooms = sum([len(rooms) for rooms in self.restrooms])
        logging.info('Total restrooms: ' + str(n_rooms))

        n_rooms = sum([len(rooms) for rooms in self.meeting_rooms])
        logging.info('Total meeting rooms: ' + str(n_rooms))

    def find_valid_floor_office_spaces(self, floor_number, verify_route=False):
        """Go through office spaces and verify that they are reachable from
        at least one of the predefined entrances.
        """
        # Find all office spaces on this floor
        floorplan = self.floorplans[floor_number]
        floor_office_spaces = []
        n_unreachable_offices = 0

        pbar = pb.ProgressBar(max_value=len(floorplan.spaces))
        for index, space in enumerate(floorplan.spaces):
            pbar.update(index)
            if space.is_space_an_office():
                if verify_route:
                    best_entrance, _ = \
                        self.choose_best_entrance(floor_number, index)
                    if best_entrance is not None:
                        floor_office_spaces.append(index)
                    else:
                        n_unreachable_offices += 1
                else:
                    floor_office_spaces.append(index)

        logging.info('Unreachable offices: ' + str(n_unreachable_offices))

        return floor_office_spaces

    def create_simid(self):
        """Use simulation inputs, scheduling policy, meetings policy,
        navigation policy, floorplan and navigation data to generate a unique
        ID for each simulation.
        """
        # TODO: Add random number seed to sim ID hash data
        m = hashlib.blake2b(digest_size=10)
        data = [self.daylength,
                self.n_agents,
                self.occupancy_rate,
                self.buffer,
                self.timestep,
                self.entrances,
                self.facility_name,
                self.contact_distance,
                self.shifts,
                self.meetings_policy_params,
                self.scheduling_rules,
                self.dry_run
                ]
        m.update(repr(data).encode('utf-8'))

        for fp in self.floorplans:
            fp_data = [fp.scale,
                       fp.spaces,
                       fp.doors,
                       fp.walls,
                       fp.aisles,
                       fp.width,
                       fp.height,
                       fp.floor_name,
                       fp.special_walls,
                       fp.traffic_policy
                       ]
            m.update(repr(fp_data).encode('utf-8'))

        for nv, hg in zip(self.navigation.navnet_per_floor,
                          self.navigation.hallways_graph_per_floor
                          ):
            data = nx.to_edgelist(nv)
            m.update(repr(data).encode('utf-8'))

            data = nx.to_edgelist(hg)
            m.update(repr(data).encode('utf-8'))

        self.simid = m.hexdigest()
<<<<<<< HEAD

    def run_serial(self, sim_name, workdir):
        """Runs an citam simulation serially.

        :param str sim_name: user-defined name of this simulation
        :param str workdir: directory to save the files for this simulation
=======
        # TODO: Remove this, it should no longer be used
        self.simulation_name = self.simid
        return

    def run_serial(self, workdir):
        """Runs an ABM simulation serially
>>>>>>> 5ea9ca0f
        """

        if self.n_agents is not None:
            self.occupancy_rate = \
                round(self.n_agents*1.0/self.total_offices, 2)
            if self.occupancy_rate > 1.0:
                logging.warn(
                    'Occupancy rate is ' + str(self.occupancy_rate) +
                    ' > 1.0 (Office spaces: ' + str(self.total_offices)
                    )
        else:
            if self.occupancy_rate < 0.0 or self.occupancy_rate > 1.0:
                raise ValueError( 'Invalid occupancy rate (must be > 0 & <=1')
            self.n_agents = round(self.occupancy_rate*self.total_offices)

        logging.info('Running simulation serially')
        logging.info('Total agents: ' + str(self.n_agents))

        self.create_simid()
        self.save_manifest(workdir)
        self.save_maps(workdir)

        # Create meetings
        agent_ids = list(range(self.n_agents))
        meeting_room_objects = []
        for fn, floor_rooms in enumerate(self.meeting_rooms):
            floor_room_objs = []
            for room_id in floor_rooms:
                room_obj = self.navigation.floorplans[fn].spaces[room_id]
                floor_room_objs.append(room_obj)
            meeting_room_objects.append(floor_room_objs)
        self.meeting_policy = MeetingPolicy(
                                    meeting_room_objects,
                                    agent_ids,
                                    policy_params=self.meetings_policy_params
                                )
        self.meeting_policy.create_meetings()

        # Create schedule and itinerary for each agent
        self.add_agents_and_build_schedules()

        # open files
        traj_file = workdir + '/trajectory.txt'
        t_outfile = open(traj_file, 'w')  # Keep the trajectory file open
        contact_outfiles = []
        for floor_number in range(self.number_of_floors):
            directory = os.path.join(workdir, 'floor_' + str(floor_number))
            if not os.path.isdir(directory):
                os.mkdir(directory)
            contact_file = os.path.join(directory, 'contacts.txt')
            contact_outfiles.append(open(contact_file, 'w'))

        # Run simulation
        pbar = pb.ProgressBar(max_value=self.daylength + self.buffer)
        for i in range(self.daylength + self.buffer):
            pbar.update(i)
            self.step(traj_outfile=t_outfile,
                      contact_outfiles=contact_outfiles
                      )
            if i % 1000 == 0:
                logging.info('Current step is: ' + str(i))

        logging.info('Current step is: ' + str(self.current_step))

        # Close files
        t_outfile.close()
        for cof in contact_outfiles:
            cof.close()
        logging.info('Done with simulation.\n')

        return True

    def remove_unreachable_rooms(self):
        """
        Iterate through every space that is not a hallway in every floor
        and exclude the ones with no door.
        """
        total_spaces = sum([len(fp.spaces) for fp in self.floorplans])
        logging.info('Number of spaces before ' + str(total_spaces) + '...')

        n_hallways = 0
        n_rooms_with_doors = 0
        n_rooms_with_no_doors = 0
        n_rooms_with_doors_but_no_exit = 0

        for fn, floorplan in enumerate(self.floorplans):
            tmp_spaces = []
            for i, space in enumerate(floorplan.spaces):
                if space.is_space_a_hallway():
                    tmp_spaces.append(space)
                    n_hallways += 1
                elif len(space.doors) > 0:
                    n_rooms_with_doors += 1
                    exit_coords = floorplan.get_room_exit_coords(i)
                    if exit_coords is not None:
                        tmp_spaces.append(space)
                    else:
                        n_rooms_with_doors_but_no_exit += 1
                else:
                    n_rooms_with_no_doors += 1

            self.floorplans[fn].spaces = tmp_spaces

        logging.info('After sanitizing...')
        logging.info('\tNumber of hallways: ' + str(n_hallways))
        logging.info('\tRooms with doors: ' + str(n_rooms_with_doors))
        logging.info('\tRooms with no doors: ' + str(n_rooms_with_no_doors))

        total_spaces = sum([len(fp.spaces) for fp in self.floorplans])
        logging.info('\tNumber of spaces: ' + str(total_spaces))

    def find_possible_entrance_doors(self, entrance_floor, entrance_space):
        """
        Iterate over all doors in the facility to identify any that belong to
        the entrance floor and entrance spaceand are outside facing.
        """
        possible_entrance_doors = []
        for door in self.navigation.floorplans[entrance_floor].doors:
            if door.space1 is not None and door.space2 is not None:
                # The door has to lead to outside of the facility
                continue
            if door.space1 is not None:
                if door.space1.unique_name == entrance_space.unique_name:
                    possible_entrance_doors.append(door)
            elif door.space2 is not None:
                if door.space2.unique_name == entrance_space.unique_name:
                    possible_entrance_doors.append(door)

        return possible_entrance_doors

    def find_space_by_name(self, fp_index, ename):
        """
        Find the space that corresponds to the given name.
        """
        space_index = None
        for i, space in enumerate(self.floorplans[fp_index].spaces):
            if space.unique_name == ename:
                space_index = i
                break

        return space_index

    def find_floor_by_name(self, floor_name):
        """
        Find the floor that corresponds to this name.

        :param str floor_name: Name of the floor.
        :return: index of the floorplan. None if not found.
        """
        fp_index = None
        for i, fp in enumerate(self.floorplans):
            if fp.floor_name == floor_name:
                fp_index = i
                break

        return fp_index

    def is_door_in_navnet(self, entrance_floor, entrance_door):
        """
        Verify that this door is part of the navnet.
        """
        door_mid_point = entrance_door.path.point(0.5)
        entrance_coords = (round(door_mid_point.real),
                            round(door_mid_point.imag)
                            )
        if self.navigation.navnet_per_floor[entrance_floor]\
                .has_node(entrance_coords):
            edges = self.navigation.navnet_per_floor[entrance_floor]\
                    .edges(entrance_coords)
            if len(edges) == 0:
                logging.info('No edges from this door : %s', entrance_door)
                return False
            else:
                return True
        else:
            logging.info('Door coords not in navnet: %s', entrance_coords)
            return False

    def validate_entrances(self):
        """
        Iterate over possible entrances and verify that there is indeed
        an outside facing door and that the door is present in the navnet.
        """
        for entrance in self.entrances:

            ename = entrance['name'].lower()
            efloor = entrance['floor']

            entrance_floor = self.find_floor_by_name(efloor)
            if entrance_floor is None:
                raise ValueError('Unknown entrance floor: %s', efloor)
            entrance['floor_index'] = entrance_floor

            entrance_space_id = self.find_space_by_name(entrance_floor, ename)
            if entrance_space_id is None:
                raise ValueError('Unknown space: ', ename)
            entrance['space_index'] = entrance_space_id

            entrance_space = self.navigation.floorplans[entrance_floor]\
                                            .spaces[entrance_space_id]

            possible_entrance_doors = self.find_possible_entrance_doors(
                                        entrance_floor,
                                        entrance_space
                                    )
            if len(possible_entrance_doors) == 0:
                raise ValueError('This entrance does not have any doors')

            entrance_door = np.random.choice(possible_entrance_doors)

            if not self.is_door_in_navnet(entrance_floor, entrance_door):
                raise ValueError('Cannot use this entrance %s',
                                    entrance_door)


    def choose_best_entrance(self, office_floor, office_id):
        """
        Find the facility entrance that offers the fastest route to an agent's
        assigned office space.

        :param int offcie_floor: index of the floor where this office is
            located
        :param int office_id: index of the office space
        :return: best_entrance_door, best_entrance_floor
        :rtype: (dict, int)
        """
        best_entrance_door = None
        best_entrance_floor = None
        min_length = 1e10

        for entrance in self.entrances:
            # chosen_entrance = np.random.choice(self.entrances)
            entrance_floor = entrance['floor_index']
            entrance_room_id = entrance['space_index']
            entrance_space = self.navigation.floorplans[entrance_floor]\
                                            .spaces[entrance_room_id]

            possible_entrance_doors = self.find_possible_entrance_doors(
                                        entrance_floor,
                                        entrance_space
                                    )

            entrance_door = np.random.choice(possible_entrance_doors)
            door_mid_point = entrance_door.path.point(0.5)
            entrance_coords = (round(door_mid_point.real),
                               round(door_mid_point.imag)
                               )
            route = self.navigation.get_route(entrance_coords,
                                              entrance_floor,
                                              office_id,
                                              office_floor,
                                              1.0
                                              )
            if route is not None:
                if len(route) < min_length:
                    min_length = len(route)
                    best_entrance_door = entrance_door
                    best_entrance_floor = entrance_floor

        if best_entrance_door is None:
            office = self.floorplans[office_floor].spaces[office_id]
            logging.info('\tNo entrance found for office: ' +
                         office.unique_name
                         )
        return best_entrance_door, best_entrance_floor

    def add_agents_and_build_schedules(self):
        """
        Add the specified number of agents to the facility and create a
        schedule and an itinerary for each of them.
        """
        logging.info('Initializing with ' + str(self.n_agents) + ' agents...')
        total_agents = 0
        current_agent = 0
        agent_pool = list(range(self.n_agents))
        for shift in self.shifts:
            shift_start_time = shift['start_time'] + self.buffer
            n_shift_agents = round(shift['percent_workforce']*self.n_agents)
            shift_agents = np.random.choice(agent_pool, n_shift_agents)
            agent_pool = [a for a in agent_pool if a not in shift_agents]
            total_agents += n_shift_agents

            logging.info('Working with shift: ' + shift['name'])
            logging.info('\tNumber of agents: ' + str(n_shift_agents))
            logging.info('\tAverage starting step: ' + str(shift_start_time))

            for i in pb.progressbar(shift_agents):

                entrance_door = None

                while entrance_door is None:

                    office_floor = np.random.randint(self.number_of_floors)
                    n_offices = len(self.all_office_spaces[office_floor])
                    rint = np.random.randint(n_offices)
                    office_id = self.all_office_spaces[office_floor].pop(rint)

                    # Choose the closest entrance to office
                    entrance_door, entrance_floor = \
                        self.choose_best_entrance(office_floor, office_id)

                if len(self.all_office_spaces[office_floor]) == 0:
                    # Reinitialize office spaces.
                    # People will be 2 per office now
                    # TODO: Use office capacity instead
                    floor_offices = \
                        self.find_valid_floor_office_spaces(office_floor)
                    self.all_office_spaces[office_floor] = floor_offices

                # Sample start time and exit time from a poisson distribution
                start_time = -1
                while start_time < 0 or start_time > 2*shift_start_time:
                    start_time = round(np.random.poisson(shift_start_time))

                exit_time = 0
                while exit_time == 0 or \
                        exit_time > self.daylength + self.buffer or \
                        exit_time < self.daylength - self.buffer:

                    exit_time = round(np.random.poisson(self.daylength))

                # Exit through the same door
                exit_door = entrance_door
                exit_floor = entrance_floor

                schedule = Schedule(timestep=self.timestep,
                                    start_time=start_time,
                                    exit_time=exit_time,
                                    entrance_door=entrance_door,
                                    entrance_floor=entrance_floor,
                                    exit_door=exit_door,
                                    exit_floor=exit_floor,
                                    office_location=office_id,
                                    office_floor=office_floor,
                                    navigation=self.navigation,
                                    scheduling_rules=self.scheduling_rules
                                    )
                agent = Agent(current_agent, schedule)
                self.agents[agent.unique_id] = agent

                schedule.build()
                logging.info('Schedule for agent: ' + str(current_agent))
                logging.info('\t' + str(schedule))
                logging.info('\n')

                current_agent += 1

    def identify_xy_proximity(self, positions_vector):
        """Compute pairwise distances, given a vector of xy positions and
        return the indices of the ones that fall within the given contact
        distance.

        :param list[(x,y)] position_vector: list of current xy positions
            of all active agents
        :return: list of indices of agents that are within the contact
            distance of each other
        :rtype: list[int]
        """
        # Compute pairwise distances and find indices of agents within
        # contact distance
        dists = scipy.spatial.distance.pdist(positions_vector)
        dist_matrix = scipy.spatial.distance.squareform(dists)
        indices = np.argwhere(dist_matrix < self.contact_distance)

        return indices

    def identify_contacts(self, agents):
        """Iterate over agents, compute whether they fall within the contact
        distance or not and verify that they are indeed making contact (based
        on whether they are in the same space or not).

        :param list agents: list of agents under consideration for contact
            statistics
        """
        # Discard contact event if either:
        # 1. agents are in different floors
        # 2. agents are in different spaces but only if the spaces
        #    are not neighbors in the hallway graphs

        positions_vector = np.array([a.pos for a in agents])
        proximity_indices = self.identify_xy_proximity(positions_vector)

        for i, j in proximity_indices:
            if i < j:  # only consider upper right side of symmetric matrix
                agent1 = agents[i]
                agent2 = agents[j]

                if agent1.current_floor == agent2.current_floor:
                    fn = agent1.current_floor
                    if agent1.current_location == agent2.current_location:
                        self.add_contact_event(agent1, agent2)

                    else:
                        hallways_graph = \
                            self.navigation.hallways_graph_per_floor[fn]
                        if hallways_graph is None:
                            continue
                        floorplan = self.navigation.floorplans[fn]
                        space1 = floorplan.spaces[agent1.current_location]
                        space2 = floorplan.spaces[agent2.current_location]
                        if not space1.is_space_a_hallway():
                            continue
                        if not space2.is_space_a_hallway():
                            continue
                        if hallways_graph.has_edge(space1.unique_name,
                                                   space2.unique_name
                                                   ):
                            self.add_contact_event(agent1, agent2)

    def add_contact_event(self, agent1, agent2):
        """
        Record contact event between agent1 and agent2.
        """
        dx = (agent2.pos[0] - agent1.pos[0])/2.0
        dy = (agent2.pos[1] - agent1.pos[1])/2.0
        contact_position = (agent1.pos[0] + dx, agent1.pos[1] + dy)
        agent1.n_contacts += 1
        agent2.n_contacts += 1
        self.contact_events.add_contact(agent1,
                                        agent2,
                                        self.current_step,
                                        contact_position)
        if agent1.pos not in self.step_contact_locations[agent1.current_floor]:
            self.step_contact_locations[agent1.current_floor][agent1.pos] = 1
        else:
            self.step_contact_locations[agent1.current_floor][agent1.pos] += 1

        return

    def step(self, traj_outfile=None, contact_outfiles=None):
        """Move the simulation by one step
        """
        self.step_contact_locations = []
        for floor in range(self.number_of_floors):  # One per floor
            self.step_contact_locations.append({})

        active_agents, moving_agents = self.move_agents()

        if len(moving_agents) > 1 and not self.dry_run:
            # At least 2 agents required
            moving_active_agents = []
            for a in moving_agents:
                if a.current_location is not None:
                    moving_active_agents.append(a)
            self.identify_contacts(moving_active_agents)

        if traj_outfile is not None:
            traj_outfile.write(
                str(len(active_agents)) + '\nstep: ' +
                str(self.current_step)+'\n'
            )
            for agent in active_agents:
                traj_outfile.write(
                    str(agent.unique_id) + '\t' +
                    str(agent.pos[0]) + '\t' +
                    str(agent.pos[1]) + '\t' +
                    str(agent.current_floor) + '\t' +
                    str(agent.n_contacts) + '\n'
                )

        if contact_outfiles is not None:

            for fn in range(self.number_of_floors):

                n_contact_loc = len(self.step_contact_locations[fn])
                contact_outfiles[fn].write(
                    str(n_contact_loc) +
                    '\nstep :' + str(self.current_step) + '\n'
                )

                for cl, nc in self.step_contact_locations[fn].items():
                    contact_outfiles[fn].write(
                                str(cl[0]) + '\t' +
                                str(cl[1]) + '\t' +
                                str(nc) + '\n'
                            )
        self.current_step += 1

    def move_agents(self):
        """
        Iterate over agents and move them to the next position in their
        itinerary. Active agents are agents currently in the facility and
        moving agents are agents currently moving from one location to the
        next.

        :return list of active and moving agents
        :rtype: (list, list)
        """
        active_agents = []  # All agents currently within the facility

        # TODO: consider contacts for agents that are stationary as well
        moving_agents = []  # All employees that are currently moving

        for unique_id, agent in self.agents.items():
            has_moved = agent.step()

            if agent.pos is not None:
                active_agents.append(agent)
                if has_moved:
                    moving_agents.append(agent)

        return active_agents, moving_agents

    def extract_contact_distribution_per_agent(self):
        """
        Compute total contacts per agent.
        """
        agent_ids, n_contacts = [], []
        for unique_id, agent in self.agents.items():
            agent_ids.append('ID_' + str(unique_id+1))
            n_contacts.append(agent.n_contacts)

        return agent_ids, n_contacts

    def save_manifest(self, work_directory):
        """
        Save manifest file, used by the dashboard to show results.
        """
        floors = []
        for floor in range(self.number_of_floors):
            floors.append(
                        {"name": str(floor),
                         "directory": "floor_" + str(floor) + "/"
                         }
                )

        logging.info('Saving manifest file...')
        # TODO: total over all floors
        if self.traffic_policy is None:
            n_one_way_aisles = 0
        else:
            n_one_way_aisles = len([p for p in self.traffic_policy
                                    if p['direction'] != 0
                                    ])
        manifest_dict = {
            'TimestepInSec': 1,
            'NumberOfFloors': self.number_of_floors,
            'NumberOfOneWayAisles': n_one_way_aisles,
            'NumberOfEmployees': len(self.agents),
            "SimulationName": self.simulation_name,
            "SimulationID": self.simid,
            "Campus": self.facility_name,
            "FacilityOccupancy": self.occupancy_rate,  # between 0.0 and 1.0
            "MaxRoomOccupancy": 1.0,
            "NumberOfShifts": 1,
            "NumberOfEntrances": 1,
            "NumberOfExits": 1,
            "EntranceScreening": False,
            "trajectory_file": "trajectory.txt",
            "floors": floors,
            "scaleMultiplier": max(1, round(self.floorplans[0].width/1500.0)),
            "timestep": 1
        }

        manifest_file = os.path.join(work_directory, 'manifest.json')
        with open(manifest_file, 'w') as json_file:
            json.dump(manifest_dict, json_file, indent=4)

    def save_maps(self, work_directory):
        """Save svg maps for each floor for visualization.
        """
        for floor_number in range(self.number_of_floors):

            floor_directory = os.path.join(work_directory,
                                           'floor_' + str(floor_number)
                                           )
            if not os.path.isdir(floor_directory):
                os.mkdir(floor_directory)

            # Map svg file for the entire facility
            svg_file = os.path.join(floor_directory, 'map.svg')
            bv.export_world_to_svg(
                self.floorplans[floor_number].walls,
                [],
                svg_file,
                marker_locations=[],
                marker_type=None,
                arrows=[],
                max_contacts=100,
                current_time=None,
                show_colobar=False,
                viewbox=[-10,
                         -10,
                         self.floorplans[floor_number].width + 50,
                         self.floorplans[floor_number].height + 50
                         ]
            )

    def create_svg_heatmap(self,
                           contacts_per_coord,
                           floor_directory
                           ):
        """Create and save a heatmap from coordinate contact data
        """
        heatmap_file = os.path.join(floor_directory, 'heatmap.svg')
        map_file = os.path.join(floor_directory, 'map.svg')

        if not os.path.isfile(map_file):
            logging.error('Could not find map file: ' + str(map_file))
            return False

        max_contacts = max(contacts_per_coord.values())
        tree = ET.parse(map_file)

        root = tree.getroot()[0]

        filter_elem = ET.Element('filter')
        filter_elem.set('id', 'blurMe')
        filter_elem.set('width', str(self.contact_distance*2))
        filter_elem.set('height', str(self.contact_distance*2))
        filter_elem.set('x', '-100%')
        filter_elem.set('y', '-100%')

        blur_elem = ET.Element('feGaussianBlur')
        blur_elem.set('in', 'SourceGraphic')
        blur_elem.set('stdDeviation', str(self.contact_distance*0.4))
        blur_elem.set('edgeMode', 'duplicate')

        filter_elem.append(blur_elem)
        root.append(filter_elem)
        color_scale = cm.get_cmap('RdYlGn')

        print('Number of contact coord: ', len(contacts_per_coord))

        for key, v in contacts_per_coord.items():
            x, y = key
            color = color_scale(1.0 - v*1.0/max_contacts)
            new_elem = ET.Element('circle')
            new_elem.set('cx', str(x))
            new_elem.set('cy', str(y))
            new_elem.set('r', str(self.contact_distance))
            new_elem.set('fill', color)
            new_elem.set('fill-opacity', str(0.2))
            new_elem.set('filter', "url(#blurMe)")
            root.append(new_elem)

        try:
            tree.write(heatmap_file)
        except Exception as e:
            logging.exception(e)
            return False

        return True

    def save_outputs(self, work_directory):
        """Write output files to the output directory

        :param str work_directory: directory where all output files are to be
            saved.
        """
        # TODO: generate time-dependent cumulative contacts per coordinate

        # Total contacts per agent
        agent_ids, n_contacts = \
            self.extract_contact_distribution_per_agent()
        filename = os.path.join(work_directory, 'contact_dist_per_agent.csv')
        with open(filename, 'w') as outfile:
            outfile.write('agent_ID,Number_of_Contacts\n')
            for eid, nc in zip(agent_ids, n_contacts):
                outfile.write(str(eid) + ',' + str(nc) + '\n')

        # agent ids
        filename = os.path.join(work_directory, 'agent_ids.txt')
        with open(filename, 'w') as outfile:
            for unique_id, agent in self.agents.items():
                outfile.write(str(unique_id + 1) + '\n')

        # Pair contacts
        filename = os.path.join(work_directory, 'pair_contact.csv')
        self.contact_events.save_pairwise_contacts(filename)

        # Raw contact data
        filename = os.path.join(work_directory, 'raw_contact_data.ccd')
        self.contact_events.save_raw_contact_data(filename)

        # Statistics
        statistics = self.contact_events.exatract_statistics()
        statistics_dict = {"SimulationName": self.simulation_name,
                           "data": statistics
                           }
        filename = os.path.join(work_directory, 'statistics.json')
        with open(filename, 'w') as json_file:
            json.dump(statistics_dict, json_file)

        # Per-floor outputs
        for floor_number in range(self.number_of_floors):

            # Distribution of contact locations

            floor_directory = os.path.join(work_directory,
                                           'floor_' + str(floor_number)
                                           )

            coord_contact_dist_filename = os.path.join(
                                                floor_directory,
                                                'contact_dist_per_coord.csv'
                                            )

            contacts_per_coord = \
                self.contact_events.get_contacts_per_coordinates(
                                                self.current_step,
                                                floor_number
                                            )

            with open(coord_contact_dist_filename, 'a') as outfile:
                outfile.write('x,y,n_contacts\n')
                for pos in contacts_per_coord:
                    x, y = pos
                    dur = contacts_per_coord[pos]
                    outfile.write(str(x) + ',' + str(y) + ','+str(dur)+'\n')

            self.create_svg_heatmap(contacts_per_coord, floor_directory)<|MERGE_RESOLUTION|>--- conflicted
+++ resolved
@@ -236,21 +236,14 @@
             m.update(repr(data).encode('utf-8'))
 
         self.simid = m.hexdigest()
-<<<<<<< HEAD
 
     def run_serial(self, sim_name, workdir):
         """Runs an citam simulation serially.
 
         :param str sim_name: user-defined name of this simulation
         :param str workdir: directory to save the files for this simulation
-=======
-        # TODO: Remove this, it should no longer be used
-        self.simulation_name = self.simid
-        return
-
-    def run_serial(self, workdir):
-        """Runs an ABM simulation serially
->>>>>>> 5ea9ca0f
+        :return: True or False to indicate if the simulation was successful
+        :rtype: boolean
         """
 
         if self.n_agents is not None:
