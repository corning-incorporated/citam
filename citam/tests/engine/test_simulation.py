--- conflicted
+++ resolved
@@ -65,29 +65,6 @@
     assert os.path.isfile(os.path.join(tmpdir, "floor_0", MAP_SVG_FILE))
     assert os.path.isfile(os.path.join(tmpdir, "floor_0", "contacts.txt"))
 
-
-<<<<<<< HEAD
-=======
-def test_extract_contact_distribution_per_agent(simple_facility_model):
-
-    model = simple_facility_model
-    office_scheduler = OfficeScheduler(
-        model.facility,
-        model.timestep,
-        model.total_timesteps,
-        model.scheduling_rules,
-        DEFAULT_MEETINGS_POLICY,
-        model.buffer,
-    )
-    model.create_agents(office_scheduler)
-    agent_ids, n_contacts = model.extract_contact_distribution_per_agent()
-
-    assert len(agent_ids) == 2
-    assert len(n_contacts) == 2
-    assert n_contacts == [0, 0]
-
-
->>>>>>> 0c940acd
 def test_save_manifest(tmpdir, simple_facility_model):
     model = simple_facility_model
     model.save_manifest(tmpdir, "sim_name", "run_name")
