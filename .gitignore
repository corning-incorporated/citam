--- conflicted
+++ resolved
@@ -286,13 +286,9 @@
 **/dist_electron/
 
 # VS Code Files
-<<<<<<< HEAD
 .vscode/
 
 # Example files
 citam_simulation/
 foo_navnet_output.svg
 foo_output.svg
-=======
-.vscode/
->>>>>>> a835bf4c
